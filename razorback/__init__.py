--- conflicted
+++ resolved
@@ -1,11 +1,7 @@
 """ razorback: tools for robust estimations of transfer functions.
 """
 
-<<<<<<< HEAD
-__version__ = "0.3.1"
-=======
 __version__ = "0.4.0"
->>>>>>> f2f41794
 
 try:
     import razorback_plus as plus
